--- conflicted
+++ resolved
@@ -43,12 +43,8 @@
 
 from copy import deepcopy
 from os import path
-<<<<<<< HEAD
 from tempfile import NamedTemporaryFile
-from Bio.PDB import DSSP, PDBIO, PDBParser, MMCIFParser
-=======
 from Bio.PDB import DSSP, PDBIO, PDBParser, FastMMCIFParser
->>>>>>> 3170bcf2
 from Bio import AlignIO
 from Bio.PDB.MMCIF2Dict import MMCIF2Dict
 from . import pdbtools, gentests
@@ -587,8 +583,8 @@
 
         # If method involves mapping to a genome, then we presume the data given
         # contains a multiple sequence alignment, and we use the first sequence
-        # as reference. Note that it would be better to provide a reference
-        # genome in most cases.
+        # as reference. Note that it would be better for the user to explicitly
+        # provide a reference genome in most cases.
         if ref is None and map_to_dna:
             ref = data[0]
         elif ref is None:
