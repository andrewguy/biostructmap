--- conflicted
+++ resolved
@@ -108,24 +108,8 @@
         self._id = chain.get_id()
         self.chain = chain
         self._parent = model
-<<<<<<< HEAD
-        if isinstance(pdbfile, str):
-            try:
-                self.dssp = DSSP(model.model, pdbfile)
-            except OSError:
-                self.dssp = DSSP(model.model, pdbfile, dssp="mkdssp")
-        else:
-            with tempfile.NamedTemporaryFile(mode='w') as temp_pdb_file:
-                temp_pdb_file.write(copy(pdbfile).read())
-                temp_pdb_file.flush()
-                try:
-                    self.dssp = DSSP(model.model, temp_pdb_file.name)
-                except OSError:
-                    self.dssp = DSSP(model.model, temp_pdb_file.name, dssp="mkdssp")
-=======
         #Refer to model for DSSP data
         self.dssp = self._parent.dssp
->>>>>>> eb43148a
         #Some PDB files do not contain sequences in the header, and
         #hence we need to parse the atom records for each chain
         try:
@@ -228,20 +212,12 @@
         #structure (ie has coordinates)
         pdbnum_to_ref = {seq_index_to_pdb_numb[x]:pdbindex_to_ref[x] for x in
                          pdbindex_to_ref if x in seq_index_to_pdb_numb}
-<<<<<<< HEAD
-=======
-
->>>>>>> eb43148a
         results = {}
         #For each residue within the sequence, apply a function and return result.
         for residue in residue_map:
             results[residue] = pdbtools.map_function(self, method, data,
                                                      residue_map[residue],
                                                      ref=pdbnum_to_ref)
-<<<<<<< HEAD
-=======
-
->>>>>>> eb43148a
         return results
 
     def write_to_atom(self, data, output, sep=','):
